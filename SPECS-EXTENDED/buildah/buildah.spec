--- conflicted
+++ resolved
@@ -21,11 +21,7 @@
 Summary:        A command line tool used for creating OCI Images
 Name:           buildah
 Version:        1.18.0
-<<<<<<< HEAD
-Release:        20%{?dist}
-=======
 Release:        21%{?dist}
->>>>>>> e4722c9f
 License:        ASL 2.0
 Vendor:         Microsoft Corporation
 Distribution:   Mariner
@@ -127,16 +123,11 @@
 %{_datadir}/%{name}/test
 
 %changelog
-<<<<<<< HEAD
-* Mon Oct 16 2023 CBL-Mariner Servicing Account <cblmargh@microsoft.com> - 1.18.0-20
-- Bump release to rebuild with go 1.20.9
-=======
 * Wed Oct 18 2023 Minghe Ren <mingheren@microsoft.com> - 1.18.0-21
 - Bump release to rebuild against glibc 2.35-6
 
 * Mon Oct 16 2023 CBL-Mariner Servicing Account <cblmargh@microsoft.com> - 1.18.0-20
 - Bump release to rebuild with go 1.20.10
->>>>>>> e4722c9f
 
 * Tue Oct 10 2023 Dan Streetman <ddstreet@ieee.org> - 1.18.0-19
 - Bump release to rebuild with updated version of Go.
