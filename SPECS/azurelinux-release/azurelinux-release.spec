
%define dist_version 3
%define distro_release_version_no_time %(echo %{distro_release_version} | cut -d. -f 1-3)

Summary:        Azure Linux release files
Name:           azurelinux-release
Version:        %{dist_version}.0
<<<<<<< HEAD
Release:        17%{?dist}
=======
Release:        18%{?dist}
>>>>>>> 71a14ddd
License:        MIT
Vendor:         Microsoft Corporation
Distribution:   Azure Linux
Group:          System Environment/Base
URL:            https://aka.ms/azurelinux

Source1:        90-default.preset
Source2:        90-default-user.preset
Source3:        99-default-disable.preset
Source4:        15-azurelinux-default.conf

Provides:       system-release
Provides:       system-release(%{version})

Conflicts:      mariner-rpm-macros < 2.0-25

BuildArch:      noarch

BuildRequires:  systemd-bootstrap-rpm-macros

%description
Azure Linux release files such as dnf configs and other %{_sysconfdir}/ release related files
and systemd preset files that determine which services are enabled by default.

%install
install -d %{buildroot}%{_sysconfdir}
install -d %{buildroot}%{_libdir}
install -d %{buildroot}%{_rpmmacrodir}

cat <<-"EOF" > %{buildroot}%{_libdir}/azurelinux-release
%{distribution} %{version}
AZURELINUX_BUILD_NUMBER=%{distro_release_version_no_time}
EOF
ln -sv ..%{_libdir}/azurelinux-release %{buildroot}%{_sysconfdir}/azurelinux-release

cat <<-"EOF" > %{buildroot}%{_libdir}/lsb-release
DISTRIB_ID="azurelinux"
DISTRIB_RELEASE="%{distro_release_version_no_time}"
DISTRIB_CODENAME=AzureLinux
DISTRIB_DESCRIPTION="%{distribution} %{version}"
EOF
ln -sv ..%{_libdir}/lsb-release %{buildroot}%{_sysconfdir}/lsb-release

cat <<-"EOF" > %{buildroot}%{_libdir}/os-release
NAME="Microsoft %{distribution}"
VERSION="%{distro_release_version_no_time}"
ID=azurelinux
VERSION_ID="%{version}"
PRETTY_NAME="Microsoft %{distribution} %{version}"
ANSI_COLOR="1;34"
HOME_URL="%{url}"
BUG_REPORT_URL="%{url}"
SUPPORT_URL="%{url}"
EOF
ln -sv ..%{_libdir}/os-release %{buildroot}%{_sysconfdir}/os-release

cat <<-"EOF" > %{buildroot}%{_libdir}/issue
Welcome to Microsoft %{distribution} %{version} (%{_arch}) - (\l)
EOF
ln -sv ..%{_libdir}/issue %{buildroot}%{_sysconfdir}/issue

cat <<-"EOF" > %{buildroot}%{_libdir}/issue.net
Welcome to Microsoft %{distribution} %{version} (%{_arch})
EOF
ln -sv ..%{_libdir}/issue.net %{buildroot}%{_sysconfdir}/issue.net

install -d -m 755 %{buildroot}%{_sysconfdir}/issue.d

cat <<-"EOF" > %{buildroot}%{_rpmmacrodir}/macros.dist
# dist macros.

%%__bootstrap         ~bootstrap
%%azl                 %{dist_version}
%%azl%{dist_version}  1
%%dist                .azl%{dist_version}%%{?with_bootstrap:%%{__bootstrap}}
%%dist_vendor         %{vendor}
%%dist_name           %{distribution}
%%dist_home_url       %{url}
%%dist_bug_report_url %{url}
%%dist_debuginfod_url %{url}
EOF

# Default presets for system and user
install -Dm0644 %{SOURCE1} -t %{buildroot}%{_presetdir}/
install -Dm0644 %{SOURCE2} -t %{buildroot}%{_userpresetdir}/

# Default disable presets
install -Dm0644 %{SOURCE3} -t %{buildroot}%{_presetdir}/
install -Dm0644 %{SOURCE3} -t %{buildroot}%{_userpresetdir}/

# Default sysctl settings
install -Dm0644 %{SOURCE4} -t %{buildroot}%{_sysctldir}/

%files
%defattr(-,root,root,-)
%{_libdir}/azurelinux-release
%{_libdir}/lsb-release
%{_libdir}/os-release
%{_libdir}/issue
%{_libdir}/issue.net
%{_sysconfdir}/azurelinux-release
%{_sysconfdir}/lsb-release
%{_sysconfdir}/os-release
%config(noreplace) %{_sysconfdir}/issue
%config(noreplace) %{_sysconfdir}/issue.net
%dir %{_sysconfdir}/issue.d
%{_rpmmacrodir}/macros.dist
%{_presetdir}/*.preset
%{_userpresetdir}/*.preset
%{_sysctldir}/*.conf

%changelog
<<<<<<< HEAD
=======
* Thu Aug 08 2024 CBL-Mariner Servicing Account <cblmargh@microsoft.com> - 3.0-18
- Bump release for August 2024 Update 1

>>>>>>> 71a14ddd
* Fri Jul 26 2024 CBL-Mariner Servicing Account <cblmargh@microsoft.com> - 3.0-17
- Azure Linux 3.0 August Release

* Fri Jul 05 2024 Sam Meluch <sammeluch@microsoft.com> - 3.0-16
- Azure Linux 3.0 July Preview Release 1

* Thu Jun 21 2024 Andrew Phelps <anphel@microsoft.com> - 3.0-15
- Azure Linux 3.0 June Preview Release 2

* Wed Jun 12 2024 Sam Meluch <sammeluch@microsoft.com> - 3.0-14
- Azure Linux 3.0 June Preview Release 1

* Fri May 24 2024 Sam Meluch <sammeluch@microsoft.com> - 3.0-13
- Azure Linux 3.0 May Preview Release 2

* Thu May 09 2024 Sam Meluch <sammeluch@microsoft.com> - 3.0-12
- Azure Linux 3.0 May Preview Release 1

* Tue May 07 2024 Sudipta Pandit <sudpandit@microsoft.com> - 3.0-11
- Enable ephemeral-disk-warning.service in 90-default-target

* Wed Apr 24 2024 Sam Meluch <sammeluch@microsoft.com> - 3.0-10
- Azure Linux 3.0 April Preview Release 4

* Wed Apr 17 2024 Sam Meluch <sammeluch@microsoft.com> - 3.0-9
- Azure Linux 3.0 April Preview Release 3

* Mon Apr 08 2024 Sam Meluch <sammeluch@microsoft.com> - 3.0-8
- Azure Linux 3.0 April Preview Release 2

* Tue Mar 19 2024 Dan Streetman <ddstreet@microsoft.com> - 3.0-7
- add 15-azurelinux-default.conf sysctl config

* Thu Mar 14 2024 Cameron Baird <cameronbaird@microsoft.com> - 3.0-6
- Enable waagent.service in 90-default.preset

* Thu Mar 07 2024 Andrew Phelps <anphel@microsoft.com> - 3.0-5
- Add 'Microsoft' to names in release files and welcome message
- Restore full version number in release files

* Thu Feb 22 2024 Dan Streetman <ddstreet@microsoft.com> - 3.0-4
- remove %%config(noreplace) from *-release files
- define dist_version and use local macros
- move *-release and issue files under %%_libdir and make %%_sysconfdir symlinks
- use consistent creation of here documents
- add issue.d dir
- move macros.dist into this package
- Add default systemd presets

* Thu Feb 01 2024 Mykhailo Bykhovtsev <mbykhovtsev@microsoft.com> - 3.0-3
- Renamed mariner-release to azurelinux-release file
- Renamed MARINER_BUILD_NUMBER property to AZURELINUX_BUILD_NUMBER

* Wed Jan 31 2024 Amrita Kohli <amritakohli@microsoft.com> - 3.0-2
- Remove kernel info from welcome banner for security compliance.

* Wed Nov 29 2023 Jon Slobodzian <joslobo@microsoft.com> - 3.0-1
- First version of Azure Linux 3.0.  Includes minimal rebranding changes.

* Fri Oct 20 2023 CBL-Mariner Servicing Account <cblmargh@microsoft.com> - 2.0-53
- Bump release for October 2023 Release 2

* Wed Sep 27 2023 CBL-Mariner Servicing Account <cblmargh@microsoft.com> - 2.0-52
- Bump release for October 2023 Release

* Wed Sep 20 2023 CBL-Mariner Servicing Account <cblmargh@microsoft.com> - 2.0-51
- Bump release for September 2023 Update 2

* Mon Sep 04 2023 CBL-Mariner Servicing Account <cblmargh@microsoft.com> - 2.0-50
- Bump release for September 2023 Update

* Mon Aug 21 2023 CBL-Mariner Servicing Account <cblmargh@microsoft.com> - 2.0-49
- Bump release for August 2023 Release 3

* Thu Aug 10 2023 CBL-Mariner Servicing Account <cblmargh@microsoft.com> - 2.0-48
- Bump release for August 2023 Release 2

* Thu Aug 10 2023 CBL-Mariner Servicing Account <cblmargh@microsoft.com> - 2.0-47
- Bump release for August 2023 Update 2

* Fri Aug 04 2023 CBL-Mariner Servicing Account <cblmargh@microsoft.com> - 2.0-46
- Bump release for August 2023 Release

* Mon Jul 10 2023 CBL-Mariner Servicing Account <cblmargh@microsoft.com> - 2.0-45
- Bump release for July 2023 Update

* Thu Jun 29 2023 CBL-Mariner Servicing Account <cblmargh@microsoft.com> - 2.0-44
- Bump release for June 2023 Update 3

* Sun Jun 18 2023 CBL-Mariner Servicing Account <cblmargh@microsoft.com> - 2.0-43
- Bump release for June 2023 Update 2

* Sat Jun 03 2023 CBL-Mariner Servicing Account <cblmargh@microsoft.com> - 2.0-42
- Bump release for June 2023 Update

* Fri May 26 2023 CBL-Mariner Servicing Account <cblmargh@microsoft.com> - 2.0-41
- Bump release for May 2023 Update 2

* Tue May 16 2023 CBL-Mariner Servicing Account <cblmargh@microsoft.com> - 2.0-40
- Bump release for May 2023 Update

* Tue May 16 2023 CBL-Mariner Servicing Account <cblmargh@microsoft.com> - 2.0-39
- Bump release for May 2023 Update

* Sat Apr 22 2023 Jon Slobodzian <joslobo@microsoft.com> - 2.0-38
- Updating version for April update 2

* Thu Apr 06 2023 Jon Slobodzian <joslobo@microsoft.com> - 2.0-37
- Updating version for April update.

* Fri Mar 17 2023 Pawel Winogrodzki <pawelwi@microsoft.com> - 2.0-36
- Updating version for March 2023 update 2.

* Thu Mar 02 2023 Andrew Phelps <anphel@microsoft.com> - 2.0-35
- Updating version for March 2023 update 1.

* Tue Feb 14 2023 Jon Slobodzian <joslobo@microsoft.com> - 2.0-34
- Updating version for February update 2.

* Tue Feb 07 2023 Jon Slobodzian <joslobo@microsoft.com> - 2.0-33
- Updating version for February update.

* Tue Jan 24 2023 Jon Slobodzian <joslobo@microsoft.com> - 2.0-32
- Updating version for January update 2.

* Thu Jan 05 2023 Jon Slobodzian <joslobo@microsoft.com> - 2.0-31
- Updating version for January update.

* Mon Dec 19 2022 Jon Slobodzian <joslobo@microsoft.com> - 2.0-30
- Updating version for December update 3.

* Sat Dec 10 2022 Jon Slobodzian <joslobo@microsoft.com> - 2.0-29
- Updating version for December update 2.

* Thu Dec 01 2022 Jon Slobodzian <joslobo@microsoft.com> - 2.0-28
- Updating version for December update.

* Mon Nov 21 2022 Mandeep Plaha <mandeepplaha@microsoft.com> - 2.0.27
- Updating version for November update 2.

* Wed Nov 09 2022 Jon Slobodzian <joslobo@microsoft.com> - 2.0-26
- Updating version for November update.

* Sat Oct 29 2022 Pawel Winogrodzki <pawelwi@microsoft.com> - 2.0-25
- Updating version for a full October release.

* Tue Oct 25 2022 Pawel Winogrodzki <pawelwi@microsoft.com> - 2.0-24
- Updating version for October update.

* Fri Oct 07 2022 Pawel Winogrodzki <pawelwi@microsoft.com> - 2.0-23
- Updating version for October release.

* Fri Sep 23 2022 Jon Slobodzian <joslobo@microsoft.com> - 2.0-22
- Updating version for September update 3.

* Fri Sep 16 2022 Andrew Phelps <anphel@microsoft.com> - 2.0.21
- Updating version for September update 2.

* Thu Sep 08 2022 Minghe Ren <mingheren@microsoft.com> - 2.0-20
- remove issue.net kernel part as sshd doesn't support the old-style telnet escape sequences

* Thu Sep 08 2022 Andrew Phelps <anphel@microsoft.com> - 2.0-19
- Updating version for September CVE update.

* Tue Aug 16 2022 Andrew Phelps <anphel@microsoft.com> - 2.0-18
- Updating version for August update 2.

* Wed Aug 03 2022 Pawel Winogrodzki <pawelwi@microsoft.com> - 2.0-17
- Updating version for August update.

* Tue Jul 26 2022 Pawel Winogrodzki <pawelwi@microsoft.com> - 2.0-16
- Updating version for July update 2.

* Fri Jul 08 2022 Jon Slobodzian <joslobo@microsoft.com> - 2.0-15
- Updating version for July update.

* Sat Jun 25 2022 Jon Slobodzian <joslobo@microsoft.com> - 2.0-14
- Updating version for June update 2.

* Wed Jun 08 2022 Jon Slobodzian <joslobo@microsoft.com> - 2.0-13
- Updating version for June update.

* Sat May 21 2022 Jon Slobodzian <joslobo@microsoft.com> - 2.0-12
- Updating version for May update.

* Tue Apr 19 2022 Jon Slobodzian <joslobo@microsoft.com> - 2.0-11
- Updating version for GA Release Candidate

* Sat Apr 16 2022 Jon Slobodzian <joslobo@microsoft.com> - 2.0-10
- Updating version for Preview-H Release.

* Sat Apr 09 2022 Jon Slobodzian <joslobo@microsoft.com> - 2.0-9
- Updating version for Preview-G Release.

* Wed Mar 30 2022 Jon Slobodzian <joslobo@microsoft.com> - 2.0-8
- Updating version for Preview-F Release.

* Fri Mar 4 2022 Jon Slobodzian <joslobo@microsoft.com> - 2.0-7
- Updating version for Preview-E Release

* Thu Feb 24 2022 Pawel Winogrodzki <pawelwi@microsoft.com> - 2.0-6
- Surrounding 'VERSION_ID' inside 'os-release' with double quotes.

* Sun Feb 06 2022 Jon Slobodzian <joslobo@microsoft.com> - 2.0-5
- Updating version for Preview D-Release

* Wed Jan 19 2022 Jon Slobodzian <joslobo@microsoft.com> - 2.0-4
- CBL-Mariner 2.0 Public Preview C Release.
- License verified

* Thu Dec 16 2021 Jon Slobodzian <joslobo@microsoft.com> - 2.0-3
- CBL-Mariner 2.0 Public Preview B Release version with fixed repo configuration files.

* Mon Dec 13 2021 Jon Slobodzian <joslobo@microsoft.com> - 2.0-2
- CBL-Mariner 2.0 Public Preview A Release version.

* Thu Jul 29 2021 Jon Slobodzian <joslobo@microsoft.com> - 2.0-1
- Updating version and distrotag for future looking 2.0 branch.  Formatting fixes.
- Remove %%clean section, buildroot cleaning step (both automatically done by RPM)

* Wed Apr 27 2021 Jon Slobodzian <joslobo@microsoft.com> - 1.0-16
- Updating version for April update

* Tue Mar 30 2021 Jon Slobodzian <joslobo@microsoft.com> - 1.0-15
- Updating version for March update

* Mon Feb 22 2021 Jon Slobodzian <joslobo@microsoft.com> - 1.0-14
- Updating version for February update

* Sun Jan 24 2021 Jon Slobodzian <joslobo@microsoft.com> - 1.0-13
- Updating version for January update

* Mon Dec 21 2020 Pawel Winogrodzki <pawelwi@microsoft.com> - 1.0-12
- Updating version for December update.

* Fri Nov 20 2020 Nicolas Guibourge <nicolasg@microsoft.com> - 1.0-11
- Updating version for November update

* Sat Oct 24 2020 Jon Slobodzian <joslobo@microsoft.com> - 1.0-10
- Updating version for October update

* Fri Sep 04 2020 Mateusz Malisz <mamalisz@microsoft.com> - 1.0-9
- Remove empty %%post section, dropping dependency on /bin/sh

* Tue Aug 24 2020 Jon Slobodzian <joslobo@microsoft.com> - 1.0-8
- Changing CBL-Mariner ID from "Mariner" to "mariner" to conform to standard.  Also updated Distrib-Description and Name per internal review.

* Tue Aug 18 2020 Jon Slobodzian <joslobo@microsoft.com> - 1.0-7
- Restoring correct Name, Distribution Name, CodeName and ID.

* Fri Jul 31 2020 Pawel Winogrodzki <pawelwi@microsoft.com> - 1.0-6
- Updating distribution name.

* Wed Jul 29 2020 Nick Samson <nisamson@microsoft.com> - 1.0-5
- Updated os-release file and URL to reflect project naming

* Wed Jun 24 2020 Jon Slobodzian <joslobo@microsoft.com> - 1.0-4
- Updated license for 1.0 release.

* Mon May 04 2020 Pawel Winogrodzki <pawelwi@microsoft.com> - 1.0-3
- Providing "system-release(releasever)" for the sake of DNF
- and other package management tools.

* Thu Jan 30 2020 Jon Slobodzian <joslobo@microsoft.com> 1.0-2
- Remove Microsoft name from distro version.

* Wed Sep 04 2019 Mateusz Malisz <mamalisz@microsoft.com> 1.0-1
- Original version for CBL-Mariner.<|MERGE_RESOLUTION|>--- conflicted
+++ resolved
@@ -5,11 +5,7 @@
 Summary:        Azure Linux release files
 Name:           azurelinux-release
 Version:        %{dist_version}.0
-<<<<<<< HEAD
-Release:        17%{?dist}
-=======
 Release:        18%{?dist}
->>>>>>> 71a14ddd
 License:        MIT
 Vendor:         Microsoft Corporation
 Distribution:   Azure Linux
@@ -122,12 +118,9 @@
 %{_sysctldir}/*.conf
 
 %changelog
-<<<<<<< HEAD
-=======
 * Thu Aug 08 2024 CBL-Mariner Servicing Account <cblmargh@microsoft.com> - 3.0-18
 - Bump release for August 2024 Update 1
 
->>>>>>> 71a14ddd
 * Fri Jul 26 2024 CBL-Mariner Servicing Account <cblmargh@microsoft.com> - 3.0-17
 - Azure Linux 3.0 August Release
 
