%global debug_package %{nil}

# This should be a subpackage of the kernel package, but due to
# "circular dependencies" that is not possible, so this is instead a
# separate source package

# Note - while Fedora's kernel version includes the %%_target_cpu as a
# suffix, our kernel version does not.
%define kernelver %{version}-%{release}

# noxsaves: Azure CVM instances have trouble booting due to the hypervisor
# not reporting an available CPU feature - shadow stack (X86_FEATURE_SHSTK).
# We need to temporarily turn it off by disabling xsaves until the problem
# is fixed on Azure. Since shadow stack depends on xsaves, disabling xsaves
# ensures the feature bit for shadow stack is also turned off.
%define cmdline console=ttyS0 noxsaves

Summary:        Unified Kernel Image
Name:           kernel-uki
Version:        6.6.51.1
Release:        5%{?dist}
License:        GPLv2
Vendor:         Microsoft Corporation
Distribution:   Azure Linux
Group:          System Environment/Kernel
URL:            https://github.com/microsoft/CBL-Mariner-Linux-Kernel
Source0:        kernel-uki-dracut.conf

BuildRequires:  kernel = %{version}-%{release}
BuildRequires:  systemd-ukify
BuildRequires:  dracut
BuildRequires:  binutils
BuildRequires:  systemd-boot
BuildRequires:  systemd-udev
BuildRequires:  system-release
BuildRequires:  tpm2-tools
BuildRequires:  cryptsetup
BuildRequires:  device-mapper
BuildRequires:  kbd
ExclusiveArch:  x86_64

%description
The kernel-uki package contains the Linux kernel packaged as a Unified
Kernel Image (UKI).

%prep
%setup -c -T

%build
dracut --conf=%{SOURCE0} --confdir=$(mktemp -d) --logfile=$(mktemp) \
       --verbose \
       --kver %{kernelver} \
       --kernel-image /lib/modules/%{kernelver}/vmlinuz \
       --kernel-cmdline "%{cmdline}" initrd
ukify build \
      --uname %{kernelver} \
      --linux /lib/modules/%{kernelver}/vmlinuz \
      --initrd initrd \
      --cmdline "%{cmdline}" \
      --output vmlinuz-uki.efi

%install
install -vdm 700 %{buildroot}/boot
install -vdm 700 %{buildroot}/lib/modules/%{kernelver}
install -vm 600 vmlinuz-uki.efi %{buildroot}/boot/vmlinuz-uki-%{kernelver}.efi
ln -s /boot/vmlinuz-uki-%{kernelver}.efi %{buildroot}/lib/modules/%{kernelver}/vmlinuz-uki.efi

# install to ESP
install -vdm 700 %{buildroot}/boot/efi/EFI/Linux
cp %{buildroot}/boot/vmlinuz-uki-%{kernelver}.efi %{buildroot}/boot/efi/EFI/Linux/vmlinuz-uki-%{kernelver}.efi

%files
/boot/vmlinuz-uki-%{kernelver}.efi
/lib/modules/%{kernelver}/vmlinuz-uki.efi
/boot/efi/EFI/Linux/vmlinuz-uki-%{kernelver}.efi

%changelog
<<<<<<< HEAD
* Wed Oct 02 2024 Suresh Babu Chalamalasetty <schalam@microsoft.com> - 6.6.51.1-5
=======
* Thu Oct 03 2024 Rachel Menge <rachelmenge@microsoft.com> - 6.6.51.1-5
>>>>>>> f086246b
- Bump release to match kernel

* Wed Oct 02 2024 Rachel Menge <rachelmenge@microsoft.com> - 6.6.51.1-4
- Bump release to match kernel

* Tue Sep 24 2024 Jo Zzsi <jozzsicsataban@gmail.com> - 6.6.51.1-3
- Remove dbus from initrd

* Fri Sep 20 2024 Chris Co <chrco@microsoft.com> - 6.6.51.1-2
- Bump release to match kernel

* Wed Sep 18 2024 CBL-Mariner Servicing Account <cblmargh@microsoft.com> - 6.6.51.1-1
- Auto-upgrade to 6.6.51.1

* Fri Sep 13 2024 Thien Trung Vuong <tvuong@microsoft.com> - 6.6.47.1-7
- Install binary to ESP

* Fri Sep 13 2024 Rachel Menge <rachelmenge@microsoft.com> - 6.6.47.1-6
- Bump release to match kernel

* Thu Sep 12 2024 Rachel Menge <rachelmenge@microsoft.com> - 6.6.47.1-5
- Bump release to match kernel

* Thu Sep 12 2024 Rachel Menge <rachelmenge@microsoft.com> - 6.6.47.1-4
- Bump release to match kernel

* Wed Sep 04 2024 Rachel Menge <rachelmenge@microsoft.com> - 6.6.47.1-3
- Bump release to match kernel

* Thu Aug 29 2024 Jo Zzsi <jozzsicsataban@gmail.com> - 6.6.47.1-2
- Remove usrmount from initrd

* Thu Aug 22 2024 CBL-Mariner Servicing Account <cblmargh@microsoft.com> - 6.6.47.1-1
- Auto-upgrade to 6.6.47.1

* Wed Aug 14 2024 CBL-Mariner Servicing Account <cblmargh@microsoft.com> - 6.6.44.1-1
- Auto-upgrade to 6.6.44.1

* Sat Aug 10 2024 Thien Trung Vuong <tvuong@microsoft.com> - 6.6.43.1-7
- Include systemd-cryptsetup in UKI

* Wed Aug 07 2024 Thien Trung Vuong <tvuong@microsoft.com> - 6.6.43.1-6
- Rebuild UKI with new initrd

* Tue Aug 06 2024 Chris Co <chrco@microsoft.com> - 6.6.43.1-5
- Bump release to match kernel

* Sat Aug 03 2024 Chris Co <chrco@microsoft.com> - 6.6.43.1-4
- Bump release to match kernel

* Thu Aug 01 2024 Rachel Menge <rachelmenge@microsoft.com> - 6.6.43.1-3
- Bump release to match kernel

* Wed Jul 31 2024 Chris Co <chrco@microsoft.com> - 6.6.43.1-2
- Bump release to match kernel

* Tue Jul 30 2024 CBL-Mariner Servicing Account <cblmargh@microsoft.com> - 6.6.43.1-1
- Auto-upgrade to 6.6.43.1

* Tue Jul 30 2024 Chris Co <chrco@microsoft.com> - 6.6.39.1-2
- Bump release to match kernel

* Fri Jul 26 2024 CBL-Mariner Servicing Account <cblmargh@microsoft.com> - 6.6.39.1-1
- Auto-upgrade to 6.6.39.1

* Tue Jul 16 2024 Kelsey Steele <kelseysteele@microsoft.com> - 6.6.35.1-6
- Bump release to match kernel

* Wed Jul 10 2024 Thien Trung Vuong <tvuong@microsoft.com> - 6.6.35.1-5
- Add tag to build exclusively on x86_64

* Fri Jul 05 2024 Gary Swalling <gaswal@microsoft.com> - 6.6.35.1-4
- Bump release to match kernel

* Mon Jul 01 2024 Rachel Menge <rachelmenge@microsoft.com> - 6.6.35.1-3
- Bump release to match kernel

* Fri Jun 28 2024 Rachel Menge <rachelmenge@microsoft.com> - 6.6.35.1-2
- Bump release to match kernel

* Tue Jun 25 2024 CBL-Mariner Servicing Account <cblmargh@microsoft.com> - 6.6.35.1-1
- Auto-upgrade to 6.6.35.1

* Wed Jun 12 2024 Dan Streetman <ddstreet@microsoft.com> - 6.6.29.1-6
- include i18n (kbd package) in UKI, to provide loadkeys binary so
  systemd-vconsole-setup works

* Tue Jun 11 2024 Juan Camposeco <juanarturoc@microsoft.com> - 6.6.29.1-5
- Bump release to match kernel

* Thu Apr 25 2024 Dan Streetman <ddstreet@microsoft.com> - 6.6.29.1-4
- Original version for Azure Linux.
- License verified.<|MERGE_RESOLUTION|>--- conflicted
+++ resolved
@@ -18,7 +18,7 @@
 Summary:        Unified Kernel Image
 Name:           kernel-uki
 Version:        6.6.51.1
-Release:        5%{?dist}
+Release:        6%{?dist}
 License:        GPLv2
 Vendor:         Microsoft Corporation
 Distribution:   Azure Linux
@@ -75,11 +75,10 @@
 /boot/efi/EFI/Linux/vmlinuz-uki-%{kernelver}.efi
 
 %changelog
-<<<<<<< HEAD
-* Wed Oct 02 2024 Suresh Babu Chalamalasetty <schalam@microsoft.com> - 6.6.51.1-5
-=======
+* Thu Oct 03 2024 Suresh Babu Chalamalasetty <schalam@microsoft.com> - 6.6.51.1-6
+- Bump release to match kernel
+
 * Thu Oct 03 2024 Rachel Menge <rachelmenge@microsoft.com> - 6.6.51.1-5
->>>>>>> f086246b
 - Bump release to match kernel
 
 * Wed Oct 02 2024 Rachel Menge <rachelmenge@microsoft.com> - 6.6.51.1-4
