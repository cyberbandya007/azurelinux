--- conflicted
+++ resolved
@@ -1,11 +1,7 @@
 Summary:        initramfs
 Name:           initramfs
 Version:        3.0
-<<<<<<< HEAD
-Release:        1%{?dist}
-=======
 Release:        2%{?dist}
->>>>>>> cb4fa7fa
 License:        Apache License
 Vendor:         Microsoft Corporation
 Distribution:   Azure Linux
@@ -118,13 +114,10 @@
 %dir %{_localstatedir}/lib/initramfs/kernel
 
 %changelog
-<<<<<<< HEAD
-=======
 * Fri Feb 23 2024 Chris Gunn <chrisgun@microsoft.com> - 3.0-2
 - Call dracut instead of mkinitrd
 - Rename initrd.img-<kver> to initramfs-<kver>.img
 
->>>>>>> cb4fa7fa
 * Mon Feb 26 2024 Sean Dougherty <sdougherty@microsoft.com> - 3.0-1
 - Version bump for Azure Linux 3.0
 
