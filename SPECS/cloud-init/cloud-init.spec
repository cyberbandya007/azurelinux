Summary:        Cloud instance init scripts
Name:           cloud-init
Version:        23.2
Release:        1%{?dist}
License:        GPLv3
Vendor:         Microsoft Corporation
Distribution:   Mariner
Group:          System Environment/Base
URL:            https://launchpad.net/cloud-init
Source0:        https://launchpad.net/cloud-init/trunk/%{version}/+download/%{name}-%{version}.tar.gz
Source1:        10-azure-kvp.cfg
<<<<<<< HEAD
Patch0:         CVE-2023-1786.patch
=======
>>>>>>> 9018b05f
%define cl_services cloud-config.service cloud-config.target cloud-final.service cloud-init.service cloud-init.target cloud-init-local.service
BuildRequires:  automake
BuildRequires:  dbus
BuildRequires:  iproute
BuildRequires:  mariner-release 
BuildRequires:  python3
BuildRequires:  python3-PyYAML
BuildRequires:  python3-certifi
BuildRequires:  python3-chardet
BuildRequires:  python3-configobj
BuildRequires:  python3-idna
BuildRequires:  python3-ipaddr
BuildRequires:  python3-jinja2
BuildRequires:  python3-libs
BuildRequires:  python3-requests
BuildRequires:  python3-setuptools
BuildRequires:  python3-six
BuildRequires:  python3-xml
BuildRequires:  systemd
BuildRequires:  systemd-devel
Requires:       dhcp-client
Requires:       e2fsprogs
Requires:       iproute
Requires:       net-tools
Requires:       python3
Requires:       python3-PyYAML
Requires:       python3-configobj
Requires:       python3-jinja2
Requires:       python3-jsonpatch
Requires:       python3-jsonschema
Requires:       python3-libs
Requires:       python3-markupsafe
Requires:       python3-netifaces
Requires:       python3-oauthlib
Requires:       python3-prettytable
Requires:       python3-requests
Requires:       python3-setuptools
Requires:       python3-six
Requires:       python3-xml
Requires:       systemd
BuildArch:      noarch
%if %{with_check}
BuildRequires:  python3-configobj
BuildRequires:  python3-jsonpatch
BuildRequires:  python3-pip
BuildRequires:  python3-pytest
BuildRequires:  shadow-utils
%endif

%description
Cloud-init is a set of init scripts for cloud instances.  Cloud instances
need special scripts to run during initialization to retrieve and install
ssh keys and to let the user run various scripts.

%package azure-kvp
Summary:        Cloud-init configuration for Hyper-V telemetry
Requires:       %{name} = %{version}-%{release}

%description    azure-kvp
Cloud-init configuration for Hyper-V telemetry

%prep
%autosetup -p1 -n %{name}-%{version}

find systemd -name "cloud*.service*" | xargs sed -i s/StandardOutput=journal+console/StandardOutput=journal/g

%build
python3 setup.py build

%install
%{py3_install "--init-system=systemd"}

python3 tools/render-cloudcfg --variant mariner > %{buildroot}/%{_sysconfdir}/cloud/cloud.cfg
sed -i "s,@@PACKAGED_VERSION@@,%{version}-%{release}," %{buildroot}/%{python3_sitelib}/cloudinit/version.py

%if "%{_arch}" == "aarch64"
# OpenStack DS in aarch64 adds a boot time of ~10 seconds by searching
# for DS from a remote location, let's remove it.
sed -i -e "0,/'OpenStack', / s/'OpenStack', //" %{buildroot}/%{_sysconfdir}/cloud/cloud.cfg
%endif

mkdir -p %{buildroot}%{_sharedstatedir}/cloud
mkdir -p %{buildroot}/%{_sysconfdir}/cloud/cloud.cfg.d

install -m 644 %{SOURCE1} %{buildroot}/%{_sysconfdir}/cloud/cloud.cfg.d/

%check
touch vd ud

mkdir -p %{_datadir}/ca-certificates/
crt_file='%{_datadir}/ca-certificates/cloud-init-ca-certs.crt'
echo -e 'CERT1\nLINE2\nLINE3\nCERT2\nLINE2\nLINE3' > "${crt_file}"

conf_file='%{_sysconfdir}/ca-certificates.conf'
echo -e 'line1\nline2\nline3\ncloud-init-ca-certs.crt\n' > "${conf_file}"

%define test_pkgs pytest-metadata unittest2 mock attrs iniconfig netifaces pyserial

pip3 install --upgrade %{test_pkgs}
pip3 install -r test-requirements.txt

make check %{?_smp_mflags}

%post
%systemd_post %{cl_services}

%preun
%systemd_preun %{cl_services}

%postun
%systemd_postun %{cl_services}

%files
%{_bindir}/*
%license LICENSE
%{python3_sitelib}/*
%{_docdir}/cloud-init/*
%{_libdir}/cloud-init/*
%dir %{_sharedstatedir}/cloud
%dir %{_sysconfdir}/cloud/templates
%doc %{_sysconfdir}/cloud/cloud.cfg.d/README
%doc %{_sysconfdir}/cloud/clean.d/README
%config(noreplace) %{_sysconfdir}/cloud/templates/*
%config(noreplace) %{_sysconfdir}/cloud/cloud.cfg
%config(noreplace) %{_sysconfdir}/cloud/cloud.cfg.d/05_logging.cfg
%config(noreplace) %{_sysconfdir}/systemd/system/sshd-keygen@.service.d/disable-sshd-keygen-if-cloud-init-active.conf
%{_unitdir}/*
%{_systemdgeneratordir}/cloud-init-generator
/usr/lib/udev/rules.d/66-azure-ephemeral.rules
%{_datadir}/bash-completion/completions/cloud-init

%files azure-kvp
%config(noreplace) %{_sysconfdir}/cloud/cloud.cfg.d/10-azure-kvp.cfg

%changelog
<<<<<<< HEAD
=======
* Wed Jul 05 2023 Minghe Ren <mingheren@microsoft.com> - 23.2-1
- Upgrade cloud-init to 23.2
- Remove CVE-2023-1786.patch as it is no longer needed

>>>>>>> 9018b05f
* Thu Jun 29 2023 Minghe Ren <mingheren@microsoft.com> - 22.4-3
- Add patch for CVE-2023-1786

* Mon Apr 03 2023 Minghe Ren <mingheren@microsoft.com> - 22.4-2
- Install python serial module in check section to avoid test failure

* Wed Feb 15 2023 Minghe Ren <mingheren@microsoft.com> - 22.4-1
- Upgrade cloud-init to version 22.4
- Remove add-mariner-distro-support and CVE-2022-2084 pathc as no longer needed in newer version

* Tue Oct 04 2022 Minghe Ren <mingheren@microsoft.com> - 22.2-9
- add BuildRequires mariner-release to make sure /etc/os-release exists so variant can be set as mariner properly

* Thu Sep 15 2022 Minghe Ren <mingheren@microsoft.com> - 22.2-8
- Revert the change for adding sysinit.target dependency on previous two releases

* Mon Aug 22 2022 Nan Liu <liunan@microsoft.com> - 22.2-7
- Update add-mariner-distro-support patch to fix cloud-init dependency cycle

* Wed Aug 03 2022 Minghe Ren <mingheren@microsoft.com> - 22.2-6
- Update add-mariner-distro-support patch to add sysinit.target dependency

* Tue Jul 12 2022 Muhammad Falak <mwani@microsoft.com> - 22.2-5
- Install check requirements from `test-requirements.txt` to enable ptest

* Thu Jun 30 2022 Chris Patterson <cpatterson@microsoft.com> - 22.2-4
- Patch for CVE-2022-2084
- Report patch level in version info

* Wed Jun 08 2022 Tom Fay <tomfay@microsoft.com> - 22.2-3
- Add missing e2fsprogs dependency

* Fri Jun 03 2022 Chris Patterson <cpatterson@microsoft.com> - 22.2-2
- Update to cloud-init 22.2

* Mon Mar 28 2022 Henry Beberman <henry.beberman@microsoft.com> - 22.1-2
- Add netplan defaults to Mariner distro config patch

* Wed Feb 23 2022 Henry Beberman <henry.beberman@microsoft.com> - 22.1-1
- Update to version 22.1
- Port Mariner patch forward.
- Drop VMWare customization patches.

* Tue Nov 30 2021 Henry Beberman <henry.beberman@microsoft.com> - 21.3-4
- Update files to explicitly reference /lib/udev/rules.d
- License verified.

* Mon Oct 18 2021 Henry Beberman <henry.beberman@microsoft.com> - 21.3-3
- Add azure-kvp subpackage.

* Wed Sep 15 2021 Jiri Appl <jiria@microsoft.com> - 21.3-2
- Initial CBL-Mariner import from Photon (license: Apache2).
- Fix dependencies
- Add Mariner patch

* Wed Aug 25 2021 Shreenidhi Shedi <sshedi@vmware.com> 21.3-1
- Upgrade to version 21.3

* Fri Aug 13 2021 Shreenidhi Shedi <sshedi@vmware.com> 21.2-5
- Fix a silly mistake in sed command

* Tue Aug 03 2021 Shreenidhi Shedi <sshedi@vmware.com> 21.2-4
- Fix hostname handling
- Remove OpenStack from aarch64 DS list

* Wed Jul 21 2021 Shreenidhi Shedi <sshedi@vmware.com> 21.2-2
- Support ntp configs

* Mon Jun 21 2021 Shreenidhi Shedi <sshedi@vmware.com> 21.2-1
- Upgrade to version 21.2
- Refactored ds-guestinfo-photon.patch to generate netcfg v2
- Added fallback-netcfg.patch to handle net configs when no DS present

* Tue Apr 20 2021 Shreenidhi Shedi <sshedi@vmware.com> 21.1-2
- Further fixes to network config handler

* Sun Feb 28 2021 Shreenidhi Shedi <sshedi@vmware.com> 21.1-1
- Upgrade to version 21.1

* Wed Jan 20 2021 Shreenidhi Shedi <sshedi@vmware.com> 20.4.1-1
- Upgrade to version 20.4.1

* Thu Dec 10 2020 Shreenidhi Shedi <sshedi@vmware.com> 20.4-1
- Upgrade to version 20.4

* Sun Nov 22 2020 Shreenidhi Shedi <sshedi@vmware.com> 20.3-4
- Added support for network config v1 & v2

* Fri Nov 06 2020 Tapas Kundu <tkundu@vmware.com> 20.3-3
- Updated using python 3.9 lib

* Mon Oct 12 2020 Shreenidhi Shedi <sshedi@vmware.com> 20.3-2
- Fixed subp import in photon.py
- Fixed creating `[Route]` entries while creating network files

* Thu Sep 24 2020 Shreenidhi Shedi <sshedi@vmware.com> 20.3-1
- Upgrade cloud-init to 20.3
- Updated DataSourceVMwareGuestInfo (till commit abc387c7)

* Tue Sep 08 2020 Shreenidhi Shedi <sshedi@vmware.com> 20.2-5
- Further fixes to 'passwd' field
- Fixed an issue with setting fqdn as hostname

* Thu Jul 30 2020 Tapas Kundu <tkundu@vmware.com> 20.2-4
- Updated using python 3.8 lib

* Thu Jul 30 2020 Shreenidhi Shedi <sshedi@vmware.com> 20.2-3
- Bring back 'passwd' field in create_user

* Mon Jul 27 2020 Shreenidhi Shedi <sshedi@vmware.com> 20.2-2
- 1. add support to configure DHCP4 UseDomains= in Networking Config Version 2
- 2. add support for DEFAULT-RUN-POST-CUSTOM-SCRIPT
- 3. fix distro patch for multiple NICs

* Fri Jul 10 2020 Shreenidhi Shedi <sshedi@vmware.com> 20.2-1
- Upgrade version to 20.2
- Support for Networking Config Version 2

* Fri Mar 27 2020 Shreenidhi Shedi <sshedi@vmware.com> 19.1-7
- Fixed make check
- Enable all harmless options
- Generate cloud.cfg using render-cloudcfg script

* Fri Mar 27 2020 Shreenidhi Shedi <sshedi@vmware.com> 19.1-6
- Updated ds-guestinfo-photon.patch
- Fixed dhcp issue in photon-distro.patch
- Updated DataSourceVMwareGuestInfo.patch (till commit bf996d9 from mainline)

* Fri Feb 14 2020 Shreenidhi Shedi <sshedi@vmware.com> 19.1-5
- Fix for CVE-2020-8631

* Tue Feb 11 2020 Shreenidhi Shedi <sshedi@vmware.com> 19.1-4
- Fix for CVE-2020-8632

* Fri Dec 13 2019 Shreenidhi Shedi <sshedi@vmware.com> 19.1-3
- Enabled power-state-change in cloud-photon.cfg file
- Updated DataSourceVMwareGuestInfo.patch (till commit 9e69060 from mainline)
- Updated dscheck_VMwareGuestInfo and ds-guestinfo-photon.patch

* Thu Oct 17 2019 Keerthana K <keerthanak@vmware.com> 19.1-2
- Fix to deactivate custom script by default in DatasourceOVF.
- add kubeadm module

* Thu Sep 19 2019 Keerthana K <keerthanak@vmware.com> 19.1-1
- Update to 19.1
- Patches for enable custom script feature.

* Thu Sep 05 2019 Keerthana K <keerthanak@vmware.com> 18.3-6
- Fix socket.getfqdn() in DataSourceVMwareGuestInfo
- Return False when no data is found in get_data() of DataSourceVMwareGuestInfo.
- Disable manage_etc_hosts by default as cloud-init tries to write its default template /etc/hosts file if enabled.

* Mon Aug 12 2019 Keerthana K <keerthanak@vmware.com> 18.3-5
- Downgrade to 18.3 to fix azure dhcp lease issue.

* Tue Jul 23 2019 Keerthana K <keerthanak@vmware.com> 19.1-2
- support for additional features in VMGuestInfo Datasource.

* Tue Jun 25 2019 Keerthana K <keerthanak@vmware.com> 19.1-1
- Upgrade to version 19.1 and fix cloud-init GOS logic.

* Thu Jun 13 2019 Keerthana K <keerthanak@vmware.com> 18.3-4
- Fix to delete the contents of /etc/systemd/network dir at the beginning
- of write_network instead of looping through each NIC and delete the contents
- before writing a custom network file.

* Tue May 28 2019 Keerthana K <keerthanak@vmware.com> 18.3-3
- Delete the contents of network directory before adding the custom network files.

* Tue Dec 04 2018 Ajay Kaher <akaher@vmware.com> 18.3-2
- Fix auto startup at boot time

* Wed Oct 24 2018 Ajay Kaher <akaher@vmware.com> 18.3-1
- Upgraded version to 18.3

* Sun Oct 07 2018 Tapas Kundu <tkundu@vmware.com> 0.7.9-15
- Updated using python 3.7 lib

* Wed Feb 28 2018 Anish Swaminathan <anishs@vmware.com> 0.7.9-14
- Add support for systemd constructs for azure DS

* Mon Oct 16 2017 Vinay Kulkarni <kulakrniv@vmware.com> 0.7.9-13
- Support configuration of systemd resolved.conf

* Wed Sep 20 2017 Alexey Makhalov <amakhalov@vmware.com> 0.7.9-12
- Requires net-tools or toybox

* Wed Sep 20 2017 Anish Swaminathan <anishs@vmware.com> 0.7.9-11
- Fix the interface id returned from vmxguestinfo

* Tue Aug 22 2017 Chang Lee <changlee@vmware.com> 0.7.9-10
- Fixed %check

* Wed Jul 19 2017 Divya Thaluru <dthaluru@vmware.com> 0.7.9-9
- Enabled openstack provider

* Wed Jun 28 2017 Anish Swaminathan <anishs@vmware.com> 0.7.9-8
- Restart network service in bring_up_interfaces

* Thu Jun 22 2017 Xiaolin Li <xiaolinl@vmware.com> 0.7.9-7
- Add python3-setuptools and python3-xml to requires.

* Wed Jun 07 2017 Xiaolin Li <xiaolinl@vmware.com> 0.7.9-6
- Add python3-setuptools and python3-xml to python3 sub package Buildrequires.

* Mon Jun 5 2017 Julian Vassev <jvassev@vmware.com> 0.7.9-5
- Enable OVF datasource by default

* Mon May 22 2017 Kumar Kaushik <kaushikk@vmware.com> 0.7.9-4
- Making cloud-init to use python3.

* Mon May 15 2017 Anish Swaminathan <anishs@vmware.com> 0.7.9-3
- Disable networking config by cloud-init

* Thu May 04 2017 Anish Swaminathan <anishs@vmware.com> 0.7.9-2
- Support userdata in vmx guestinfo

* Thu Apr 27 2017 Anish Swaminathan <anishs@vmware.com> 0.7.9-1
- Upgraded to version 0.7.9
- Enabled VmxGuestinfo datasource

* Thu Apr 27 2017 Priyesh Padmavilasom <ppadmavilasom@vmware.com> 0.7.6-17
- Fix Arch

* Wed Mar 29 2017 Kumar Kaushik <kaushikk@vmware.com>  0.7.6-16
- Adding support for disk partition and resize fs

* Thu Dec 15 2016 Dheeraj Shetty <dheerajs@vmware.com>  0.7.6-15
- Adding template file and python-jinja2 dependency to update hosts

* Tue Dec 13 2016 Dheeraj Shetty <dheerajs@vmware.com>  0.7.6-14
- Fixed restarting of sshd daemon

* Tue Nov 22 2016 Kumar Kaushik <kaushikk@vmware.com>  0.7.6-13
- Adding flag for vmware customization in config.

* Tue Nov 1 2016 Divya Thaluru <dthaluru@vmware.com>  0.7.6-12
- Fixed logic to not restart services after upgrade

* Mon Oct 24 2016 Divya Thaluru <dthaluru@vmware.com>  0.7.6-11
- Enabled ssh module in cloud-init

* Thu May 26 2016 Divya Thaluru <dthaluru@vmware.com>  0.7.6-10
- Fixed logic to restart the active services after upgrade

* Tue May 24 2016 Priyesh Padmavilasom <ppadmavilasom@vmware.com> 0.7.6-9
- GA - Bump release of all rpms

* Tue May 3 2016 Divya Thaluru <dthaluru@vmware.com>  0.7.6-8
- Clean up post, preun, postun sections in spec file.

* Thu Dec 10 2015 Xiaolin Li <xiaolinl@vmware.com>
- Add systemd to Requires and BuildRequires.

* Thu Sep 17 2015 Kumar Kaushik <kaushikk@vmware.com>
- Removing netstat and replacing with ip route.

* Tue Aug 11 2015 Kumar Kaushik <kaushikk@vmware.com>
- VCA initial password issue fix.

* Thu Jun 25 2015 Kumar Kaushik <kaushikk@vmware.com>
- Removing systemd-service.patch. No longer needed.

* Thu Jun 18 2015 Vinay Kulkarni <kulkarniv@vmware.com>
- Add patch to enable logging to /var/log/cloud-init.log

* Mon May 18 2015 Touseef Liaqat <tliaqat@vmware.com>
- Update according to UsrMove.

* Wed Mar 04 2015 Mahmoud Bassiouny <mbassiouny@vmware.com>
- Initial packaging for Photon<|MERGE_RESOLUTION|>--- conflicted
+++ resolved
@@ -9,10 +9,6 @@
 URL:            https://launchpad.net/cloud-init
 Source0:        https://launchpad.net/cloud-init/trunk/%{version}/+download/%{name}-%{version}.tar.gz
 Source1:        10-azure-kvp.cfg
-<<<<<<< HEAD
-Patch0:         CVE-2023-1786.patch
-=======
->>>>>>> 9018b05f
 %define cl_services cloud-config.service cloud-config.target cloud-final.service cloud-init.service cloud-init.target cloud-init-local.service
 BuildRequires:  automake
 BuildRequires:  dbus
@@ -148,13 +144,10 @@
 %config(noreplace) %{_sysconfdir}/cloud/cloud.cfg.d/10-azure-kvp.cfg
 
 %changelog
-<<<<<<< HEAD
-=======
 * Wed Jul 05 2023 Minghe Ren <mingheren@microsoft.com> - 23.2-1
 - Upgrade cloud-init to 23.2
 - Remove CVE-2023-1786.patch as it is no longer needed
 
->>>>>>> 9018b05f
 * Thu Jun 29 2023 Minghe Ren <mingheren@microsoft.com> - 22.4-3
 - Add patch for CVE-2023-1786
 
