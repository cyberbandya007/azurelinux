--- conflicted
+++ resolved
@@ -23,8 +23,6 @@
 BuildRequires:  libtool
 BuildRequires:  make
 BuildRequires:  openssl-devel
-<<<<<<< HEAD
-=======
 BuildRequires:  pkgconfig(gnutls)
 BuildRequires:  pkgconfig(gpgme)
 BuildRequires:  pkgconfig(libbrotlidec)
@@ -36,7 +34,6 @@
 BuildRequires:  python3
 BuildRequires:  tar
 BuildRequires:  texinfo
->>>>>>> cb4fa7fa
 %if 0%{?with_check}
 BuildRequires:  perl
 %endif
