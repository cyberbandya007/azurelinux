--- conflicted
+++ resolved
@@ -1,11 +1,7 @@
 Summary:        Linux API header files
 Name:           kernel-headers
 Version:        5.15.2.1
-<<<<<<< HEAD
-Release:        2%{?dist}
-=======
 Release:        4%{?dist}
->>>>>>> 2a913e80
 License:        GPLv2
 Vendor:         Microsoft Corporation
 Distribution:   Mariner
@@ -43,15 +39,12 @@
 %{_includedir}/*
 
 %changelog
-<<<<<<< HEAD
-=======
 * Wed Feb 02 2022 Rachel Menge <rachelmenge@microsoft.com> - 5.15.2.1-4
 - Bump release number to match kernel release
 
 * Thu Jan 27 2022 Daniel Mihai <dmihai@microsoft.com> - 5.15.2.1-3
 - Bump release number to match kernel release
 
->>>>>>> 2a913e80
 * Sun Jan 23 2022 Chris Co <chrco@microsoft.com> - 5.15.2.1-2
 - Bump release number to match kernel release
 
