--- conflicted
+++ resolved
@@ -42,11 +42,8 @@
   kf5 \
   livepatching \
   lua-rpm-macros \
-<<<<<<< HEAD
   azurelinux-repos \
   mariner-rpm-macros \
-=======
->>>>>>> cb4fa7fa
   multilib-rpm-config \
   opencl-filesystem \
   patterns-ceph-containers \
