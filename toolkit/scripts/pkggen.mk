--- conflicted
+++ resolved
@@ -80,7 +80,6 @@
 		$(logging_command) \
 		--output $@
 
-<<<<<<< HEAD
 # Remove any packages which don't need to be built, and flag any for rebuild if
 # their dependencies are updated.
 ifneq ($(CONFIG_FILE),)
@@ -107,8 +106,7 @@
 $(CACHED_RPMS_DIR)/%: ;
 
 graphpkgfetcher_extra_flags :=
-=======
->>>>>>> 17874ff7
+
 ifeq ($(DISABLE_UPSTREAM_REPOS),y)
 graphpkgfetcher_extra_flags += --disable-upstream-repos
 endif
@@ -117,28 +115,13 @@
 graphpkgfetcher_extra_flags += --use-update-repo
 endif
 
-<<<<<<< HEAD
 ifeq ($(USE_PREVIEW_REPO),y)
 graphpkgfetcher_extra_flags += --use-preview-repo
 endif
 
 # Compare files via checksum (-c) instead of timestamp so unchanged RPMs are left intact without updating the timestamp of the directories
 $(cached_file): $(optimized_file) $(go-graphpkgfetcher) $(chroot_worker) $(pkggen_local_repo) $(depend_REPO_LIST) $(REPO_LIST) $(shell find $(CACHED_RPMS_DIR)/) $(pkggen_rpms)
-=======
-# We want to detect changes in the RPM cache, but we are not responsible for directly rebuilding any missing files.
-$(CACHED_RPMS_DIR)/%: ;
-
-# Remove any packages which don't need to be built, and flag any for rebuild if
-# their dependencies are updated.
-ifneq ($(CONFIG_FILE),)
-# If an optional config file is passed, validate it and any files it includes. The target should always depend
-# on the value of $(CONFIG_FILE) however, so keep $(depend_CONFIG_FILE) always.
-# Actual validation is handled in imggen.mk
-$(cached_file): $(validate-pkggen-config)
-endif
-
-$(cached_file): $(graph_file) $(go-graphpkgfetcher) $(chroot_worker) $(pkggen_local_repo) $(depend_REPO_LIST) $(REPO_LIST) $(shell find $(CACHED_RPMS_DIR)/) $(pkggen_rpms)
->>>>>>> 17874ff7
+
 	mkdir -p $(CACHED_RPMS_DIR)/cache && \
 	$(go-graphpkgfetcher) \
 		--input=$(graph_file) \
